--- conflicted
+++ resolved
@@ -1,14 +1,7 @@
-<<<<<<< HEAD
-import argparse
-from typing import Type
-
-from skimage.io import imsave
-=======
-import json
 from typing import Any, Dict, List, Type
->>>>>>> bd5a431f
 
 import click
+from skimage.io import imsave
 
 from starfish.imagestack.imagestack import ImageStack
 from starfish.pipeline import AlgorithmBase, PipelineComponent
@@ -23,56 +16,20 @@
         return SegmentationAlgorithmBase
 
     @classmethod
-<<<<<<< HEAD
-    def _add_to_parser(cls, subparsers) -> None:
-        """Adds the segmentation component to the CLI argument parser."""
-        segmentation_group = subparsers.add_parser("segment")
-        segmentation_group.add_argument("--hybridization-stack", type=FsExistsType(), required=True)
-        segmentation_group.add_argument("--nuclei-stack", type=FsExistsType(), required=True)
-        segmentation_group.add_argument("-o", "--output", required=True)
-        segmentation_group.set_defaults(starfish_command=Segmentation._cli)
-        segmentation_subparsers = segmentation_group.add_subparsers(
-            dest="segmentation_algorithm_class")
-
-        for algorithm_cls in cls._algorithm_to_class_map().values():
-            group_parser = segmentation_subparsers.add_parser(algorithm_cls._get_algorithm_name())
-            group_parser.set_defaults(segmentation_algorithm_class=algorithm_cls)
-            algorithm_cls._add_arguments(group_parser)
-
-        cls.segmentation_group = segmentation_group
-
-    @classmethod
-    def _cli(cls, args, print_help=False) -> None:
-        """Runs the segmentation component based on parsed arguments."""
-        if args.segmentation_algorithm_class is None or print_help:
-            cls.segmentation_group.print_help()
-            cls.segmentation_group.exit(status=2)
-
-        instance = args.segmentation_algorithm_class(**vars(args))
-
-        print('Segmenting ...')
-        hybridization_stack = ImageStack.from_path_or_url(args.hybridization_stack)
-        nuclei_stack = ImageStack.from_path_or_url(args.nuclei_stack)
-        label_image = instance.run(hybridization_stack, nuclei_stack)
-
-        print(f"Writing label image to {args.output}")
-        imsave(args.output, label_image)
-=======
     def _cli_run(cls, ctx, instance):
         output = ctx.obj["output"]
         hyb_stack = ctx.obj["hybridization_stack"]
         nuc_stack = ctx.obj["nuclei_stack"]
-        regions = instance.run(hyb_stack, nuc_stack)
-        geojson = regions_to_geojson(regions, use_hull=False)
 
-        print("Writing | regions geojson to: {}".format(output))
-        with open(output, "w") as f:
-            f.write(json.dumps(geojson))
+        label_image = instance.run(hyb_stack, nuc_stack)
+
+        print(f"Writing label image to {args.output}")
+        imsave(output, label_image)
 
 
 @click.group("segmentation")
-@click.option("--hybridization-stack", required=True, type=click.Path(exists=True))
-@click.option("--nuclei-stack", required=True, type=click.Path(exists=True))
+@click.option("--primary-images", required=True, type=click.Path(exists=True))
+@click.option("--nuclei", required=True, type=click.Path(exists=True))
 @click.option("-o", "--output", required=True)
 @click.pass_context
 def _cli(ctx, hybridization_stack, nuclei_stack, output):
@@ -80,28 +37,10 @@
     ctx.obj = dict(
         component=Segmentation,
         output=output,
-        hybridization_stack=ImageStack.from_path_or_url(hybridization_stack),
-        nuclei_stack=ImageStack.from_path_or_url(nuclei_stack),
+        primary_images=ImageStack.from_path_or_url(hybridization_stack),
+        nuclei=ImageStack.from_path_or_url(nuclei_stack),
     )
 
 
-def regions_to_geojson(r, use_hull=True) -> List[Dict[str, Dict[str, Any]]]:
-    """Convert region geometrical data to geojson format"""
-
-    def make_dict(id_, verts) -> Dict[str, Dict[str, Any]]:
-        d = dict()
-        c = list(map(lambda x: list(x), list(map(lambda v: [int(v[0]), int(v[1])], verts))))
-        d["properties"] = {"id": id_}
-        d["geometry"] = {"type": "Polygon", "coordinates": c}
-        return d
-
-    if use_hull:
-        coordinates = r.hull
-    else:
-        coordinates = r.coordinates
-    return [make_dict(id_, verts) for id_, verts in enumerate(coordinates)]
-
-
 Segmentation._cli = _cli  # type: ignore
-Segmentation._cli_register()
->>>>>>> bd5a431f
+Segmentation._cli_register()